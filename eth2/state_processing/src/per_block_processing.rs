--- conflicted
+++ resolved
@@ -358,12 +358,8 @@
         Invalid::DepositCountInvalid
     );
 
-<<<<<<< HEAD
     /* COMMENT OUT FOR FUZZER
-    // Verify deposits in parallel.
-=======
     // Verify merkle proofs in parallel.
->>>>>>> 89cb01cc
     deposits
         .par_iter()
         .enumerate()
