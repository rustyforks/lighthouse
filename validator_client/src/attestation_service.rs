--- conflicted
+++ resolved
@@ -275,14 +275,10 @@
                     validator_index,
                     attestation_committee_index,
                     slot,
-<<<<<<< HEAD
-                    is_aggregator: selection_proof.is_aggregator_from_modulo(modulo),
-=======
                     is_aggregator: selection_proof
-                        .is_aggregator(modulo)
+                        .is_aggregator_from_modulo(modulo)
                         .map_err(|e| crit!(log_1, "Unable to determine aggregator: {:?}", e))
                         .ok()?,
->>>>>>> 91648cc2
                 };
 
                 Some((subscription, (duty, selection_proof)))
