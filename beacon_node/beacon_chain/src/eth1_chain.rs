--- conflicted
+++ resolved
@@ -744,10 +744,7 @@
                     .insert_root_or_child(block.clone())
                     .expect("should add blocks to cache");
             });
-<<<<<<< HEAD
-=======
-
->>>>>>> 5eb64ec7
+
             let vote = eth1_chain
                 .eth1_data_for_block_production(&state, &spec)
                 .expect("should produce default eth1 data vote");
