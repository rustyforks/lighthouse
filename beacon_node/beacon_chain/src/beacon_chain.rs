--- conflicted
+++ resolved
@@ -20,11 +20,7 @@
 use state_processing::{
     common::get_indexed_attestation, per_block_processing, per_slot_processing,
     signature_sets::indexed_attestation_signature_set_from_pubkeys, BlockProcessingError,
-<<<<<<< HEAD
     BlockSignatureStrategy, BlockSignatureVerifier,
-=======
-    BlockSignatureStrategy,
->>>>>>> 6656cb00
 };
 use std::borrow::Cow;
 use std::cmp::Ordering;
@@ -837,13 +833,10 @@
         }
 
         // Attestation target must be for a known block.
-<<<<<<< HEAD
-=======
         //
         // We use fork choice to find the target root, which means that we reject any attestation
         // that has a `target.root` earlier than our latest finalized root. There's no point in
         // processing an attestation that does not include our latest finalized block in its chain.
->>>>>>> 6656cb00
         //
         // We do not delay consideration for later, we simply drop the attestation.
         let (target_block_slot, target_block_state_root) = if let Some((slot, state_root)) =
@@ -851,13 +844,7 @@
         {
             (slot, state_root)
         } else {
-<<<<<<< HEAD
-            return Ok(AttestationProcessingOutcome::UnknownHeadBlock {
-                beacon_block_root: attestation.data.beacon_block_root,
-            });
-=======
             return Ok(AttestationProcessingOutcome::UnknownTargetRoot(target.root));
->>>>>>> 6656cb00
         };
 
         // Load the slot and state root for `attestation.data.beacon_block_root`.
@@ -996,7 +983,6 @@
 
         let signature_setup_timer =
             metrics::start_timer(&metrics::ATTESTATION_PROCESSING_SIGNATURE_SETUP_TIMES);
-<<<<<<< HEAD
 
         let pubkey_cache = self
             .validator_pubkey_cache
@@ -1027,53 +1013,12 @@
         let signature_verification_timer =
             metrics::start_timer(&metrics::ATTESTATION_PROCESSING_SIGNATURE_TIMES);
 
-=======
-
-        let pubkey_cache = self
-            .validator_pubkey_cache
-            .try_read_for(VALIDATOR_PUBKEY_CACHE_LOCK_TIMEOUT)
-            .ok_or_else(|| Error::ValidatorPubkeyCacheLockTimeout)?;
-
-        let pubkeys = indexed_attestation
-            .attesting_indices
-            .iter()
-            .map(|i| {
-                pubkey_cache
-                    .get(*i as usize)
-                    .ok_or_else(|| Error::ValidatorPubkeyCacheIncomplete(*i as usize))
-            })
-            .collect::<Result<Vec<&PublicKey>, Error>>()?;
-
-        let fork = self
-            .canonical_head
-            .try_read_for(HEAD_LOCK_TIMEOUT)
-            .ok_or_else(|| Error::CanonicalHeadLockTimeout)
-            .map(|head| head.beacon_state.fork.clone())?;
-
-        let signature_set = indexed_attestation_signature_set_from_pubkeys(
-            pubkeys,
-            &attestation.signature,
-            &indexed_attestation,
-            &fork,
-            &self.spec,
-        )
-        .map_err(Error::SignatureSetError)?;
-
-        metrics::stop_timer(signature_setup_timer);
-
-        let signature_verification_timer =
-            metrics::start_timer(&metrics::ATTESTATION_PROCESSING_SIGNATURE_TIMES);
-
->>>>>>> 6656cb00
         let signature_is_valid = signature_set.is_valid();
 
         metrics::stop_timer(signature_verification_timer);
 
-<<<<<<< HEAD
         drop(pubkey_cache);
 
-=======
->>>>>>> 6656cb00
         if signature_is_valid {
             // Provide the attestation to fork choice, updating the validator latest messages but
             // _without_ finding and updating the head.
@@ -1460,30 +1405,6 @@
         // If the imported block is in the previous or current epochs (according to the
         // wall-clock), check to see if this is the first block of the epoch. If so, add the
         // committee to the shuffling cache.
-<<<<<<< HEAD
-        if state.current_epoch() + 1 >= self.epoch()? {
-            // If the parent was in a previous epoch then this state must contain some new
-            // shuffling that may be of use to the shuffling cache.
-            if parent_block.slot().epoch(T::EthSpec::slots_per_epoch()) != state.current_epoch() {
-                let mut shuffling_cache = self
-                    .shuffling_cache
-                    .try_write_for(ATTESTATION_CACHE_LOCK_TIMEOUT)
-                    .ok_or_else(|| Error::AttestationCacheLockTimeout)?;
-
-                let committee_cache = state.committee_cache(RelativeEpoch::Current)?;
-
-                let epoch_start_slot = state
-                    .current_epoch()
-                    .start_slot(T::EthSpec::slots_per_epoch());
-                let target_root = if state.slot == epoch_start_slot {
-                    block_root
-                } else {
-                    *state.get_block_root(epoch_start_slot)?
-                };
-
-                shuffling_cache.insert(state.current_epoch(), target_root, committee_cache);
-            }
-=======
         if state.current_epoch() + 1 >= self.epoch()?
             && parent_block.slot().epoch(T::EthSpec::slots_per_epoch()) != state.current_epoch()
         {
@@ -1504,7 +1425,6 @@
             };
 
             shuffling_cache.insert(state.current_epoch(), target_root, committee_cache);
->>>>>>> 6656cb00
         }
 
         // Register the new block with the fork choice service.
