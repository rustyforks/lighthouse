use crate::attestation_aggregator::{AttestationAggregator, Outcome as AggregationOutcome};
use crate::checkpoint::CheckPoint;
use crate::errors::{BeaconChainError as Error, BlockProductionError};
use db::{
    stores::{BeaconBlockStore, BeaconStateStore},
    ClientDB, DBError,
};
use fork_choice::{ForkChoice, ForkChoiceError};
use log::{debug, trace};
use parking_lot::{RwLock, RwLockReadGuard};
use slot_clock::SlotClock;
use ssz::ssz_encode;
use state_processing::{
    per_block_processing, per_block_processing_without_verifying_block_signature,
    per_slot_processing, BlockProcessingError, SlotProcessingError,
};
use std::sync::Arc;
use types::*;

#[derive(Debug, PartialEq)]
pub enum ValidBlock {
    /// The block was successfully processed.
    Processed,
}

#[derive(Debug, PartialEq)]
pub enum InvalidBlock {
    /// The block slot is greater than the present slot.
    FutureSlot {
        present_slot: Slot,
        block_slot: Slot,
    },
    /// The block state_root does not match the generated state.
    StateRootMismatch,
    /// The blocks parent_root is unknown.
    ParentUnknown,
    /// There was an error whilst advancing the parent state to the present slot. This condition
    /// should not occur, it likely represents an internal error.
    SlotProcessingError(SlotProcessingError),
    /// The block could not be applied to the state, it is invalid.
    PerBlockProcessingError(BlockProcessingError),
}

#[derive(Debug, PartialEq)]
pub enum BlockProcessingOutcome {
    /// The block was successfully validated.
    ValidBlock(ValidBlock),
    /// The block was not successfully validated.
    InvalidBlock(InvalidBlock),
}

impl BlockProcessingOutcome {
    /// Returns `true` if the block was objectively invalid and we should disregard the peer who
    /// sent it.
    pub fn is_invalid(&self) -> bool {
        match self {
            BlockProcessingOutcome::ValidBlock(_) => false,
            BlockProcessingOutcome::InvalidBlock(r) => match r {
                InvalidBlock::FutureSlot { .. } => true,
                InvalidBlock::StateRootMismatch => true,
                InvalidBlock::ParentUnknown => false,
                InvalidBlock::SlotProcessingError(_) => false,
                InvalidBlock::PerBlockProcessingError(e) => match e {
                    BlockProcessingError::Invalid(_) => true,
                    BlockProcessingError::BeaconStateError(_) => false,
                },
            },
        }
    }

    /// Returns `true` if the block was successfully processed and can be removed from any import
    /// queues or temporary storage.
    pub fn sucessfully_processed(&self) -> bool {
        match self {
            BlockProcessingOutcome::ValidBlock(_) => true,
            _ => false,
        }
    }
}

pub struct BeaconChain<T: ClientDB + Sized, U: SlotClock, F: ForkChoice> {
    pub block_store: Arc<BeaconBlockStore<T>>,
    pub state_store: Arc<BeaconStateStore<T>>,
    pub slot_clock: U,
    pub attestation_aggregator: RwLock<AttestationAggregator>,
    pub deposits_for_inclusion: RwLock<Vec<Deposit>>,
    pub exits_for_inclusion: RwLock<Vec<VoluntaryExit>>,
    pub transfers_for_inclusion: RwLock<Vec<Transfer>>,
    pub proposer_slashings_for_inclusion: RwLock<Vec<ProposerSlashing>>,
    pub attester_slashings_for_inclusion: RwLock<Vec<AttesterSlashing>>,
    canonical_head: RwLock<CheckPoint>,
    finalized_head: RwLock<CheckPoint>,
    pub state: RwLock<BeaconState>,
    pub spec: ChainSpec,
    pub fork_choice: RwLock<F>,
}

impl<T, U, F> BeaconChain<T, U, F>
where
    T: ClientDB,
    U: SlotClock,
    F: ForkChoice,
{
    /// Instantiate a new Beacon Chain, from genesis.
    pub fn from_genesis(
        state_store: Arc<BeaconStateStore<T>>,
        block_store: Arc<BeaconBlockStore<T>>,
        slot_clock: U,
        mut genesis_state: BeaconState,
        genesis_block: BeaconBlock,
        spec: ChainSpec,
        fork_choice: F,
    ) -> Result<Self, Error> {
        let state_root = genesis_state.canonical_root();
        state_store.put(&state_root, &ssz_encode(&genesis_state)[..])?;

        let block_root = genesis_block.block_header().canonical_root();
        block_store.put(&block_root, &ssz_encode(&genesis_block)[..])?;

        let finalized_head = RwLock::new(CheckPoint::new(
            genesis_block.clone(),
            block_root,
            genesis_state.clone(),
            state_root,
        ));
        let canonical_head = RwLock::new(CheckPoint::new(
            genesis_block.clone(),
            block_root,
            genesis_state.clone(),
            state_root,
        ));
        let attestation_aggregator = RwLock::new(AttestationAggregator::new());

        genesis_state.build_epoch_cache(RelativeEpoch::Previous, &spec)?;
        genesis_state.build_epoch_cache(RelativeEpoch::Current, &spec)?;
        genesis_state.build_epoch_cache(RelativeEpoch::NextWithoutRegistryChange, &spec)?;
        genesis_state.build_epoch_cache(RelativeEpoch::NextWithRegistryChange, &spec)?;

        Ok(Self {
            block_store,
            state_store,
            slot_clock,
            attestation_aggregator,
            deposits_for_inclusion: RwLock::new(vec![]),
            exits_for_inclusion: RwLock::new(vec![]),
            transfers_for_inclusion: RwLock::new(vec![]),
            proposer_slashings_for_inclusion: RwLock::new(vec![]),
            attester_slashings_for_inclusion: RwLock::new(vec![]),
            state: RwLock::new(genesis_state),
            finalized_head,
            canonical_head,
            spec,
            fork_choice: RwLock::new(fork_choice),
        })
    }

    /// Returns the beacon block body for each beacon block root in `roots`.
    ///
    /// Fails if any root in `roots` does not have a corresponding block.
    pub fn get_block_bodies(&self, roots: &[Hash256]) -> Result<Vec<BeaconBlockBody>, Error> {
        let bodies: Result<Vec<BeaconBlockBody>, _> = roots
            .iter()
            .map(|root| match self.get_block(root)? {
                Some(block) => Ok(block.body),
                None => Err(Error::DBInconsistent("Missing block".into())),
            })
            .collect();

        Ok(bodies?)
    }

    /// Returns the beacon block header for each beacon block root in `roots`.
    ///
    /// Fails if any root in `roots` does not have a corresponding block.
    pub fn get_block_headers(&self, roots: &[Hash256]) -> Result<Vec<BeaconBlockHeader>, Error> {
        let headers: Result<Vec<BeaconBlockHeader>, _> = roots
            .iter()
            .map(|root| match self.get_block(root)? {
                Some(block) => Ok(block.block_header()),
                None => Err(Error::DBInconsistent("Missing block".into())),
            })
            .collect();

        Ok(headers?)
    }

    /// Returns `count `beacon block roots, starting from `start_slot` with an
    /// interval of `skip` slots between each root.
    ///
    /// ## Errors:
    ///
    /// - `SlotOutOfBounds`: Unable to return the full specified range.
    /// - `SlotOutOfBounds`: Unable to load a state from the DB.
    /// - `SlotOutOfBounds`: Start slot is higher than the first slot.
    /// - Other: BeaconState` is inconsistent.
    pub fn get_block_roots(
        &self,
        earliest_slot: Slot,
        count: usize,
        skip: usize,
    ) -> Result<Vec<Hash256>, Error> {
        let spec = &self.spec;
        let step_by = Slot::from(skip + 1);

        let mut roots: Vec<Hash256> = vec![];

        // The state for reading block roots. Will be updated with an older state if slots go too
        // far back in history.
        let mut state = self.state.read().clone();

        // The final slot in this series, will be reduced by `skip` each loop iteration.
        let mut slot = earliest_slot + Slot::from(count * (skip + 1)) - 1;

        // If the highest slot requested is that of the current state insert the root of the
        // head block, unless the head block's slot is not matching.
        if slot == state.slot && self.head().beacon_block.slot == slot {
            roots.push(self.head().beacon_block_root);

            slot -= step_by;
        } else if slot >= state.slot {
            return Err(BeaconStateError::SlotOutOfBounds.into());
        }

        loop {
            // If the slot is within the range of the current state's block roots, append the root
            // to the output vec.
            //
            // If we get `SlotOutOfBounds` error, load the oldest available historic
            // state from the DB.
            match state.get_block_root(slot, spec) {
                Ok(root) => {
                    if slot < earliest_slot {
                        break;
                    } else {
                        roots.push(*root);
                        slot -= step_by;
                    }
                }
                Err(BeaconStateError::SlotOutOfBounds) => {
                    // Read the earliest historic state in the current slot.
                    let earliest_historic_slot =
                        state.slot - Slot::from(spec.slots_per_historical_root);
                    // Load the earlier state from disk.
                    let new_state_root = state.get_state_root(earliest_historic_slot, spec)?;

                    // Break if the DB is unable to load the state.
                    state = match self.state_store.get_deserialized(&new_state_root) {
                        Ok(Some(state)) => state,
                        _ => break,
                    }
                }
                Err(e) => return Err(e.into()),
            };
        }

        // Return the results if they pass a sanity check.
        if (slot <= earliest_slot) && (roots.len() == count) {
            // Reverse the ordering of the roots. We extracted them in reverse order to make it
            // simpler to lookup historic states.
            //
            // This is a potential optimisation target.
            Ok(roots.iter().rev().cloned().collect())
        } else {
            Err(BeaconStateError::SlotOutOfBounds.into())
        }
    }

    /// Returns the block at the given root, if any.
    ///
    /// ## Errors
    ///
    /// May return a database error.
    pub fn get_block(&self, block_root: &Hash256) -> Result<Option<BeaconBlock>, Error> {
        Ok(self.block_store.get_deserialized(block_root)?)
    }

    /// Update the canonical head to some new values.
    pub fn update_canonical_head(
        &self,
        new_beacon_block: BeaconBlock,
        new_beacon_block_root: Hash256,
        new_beacon_state: BeaconState,
        new_beacon_state_root: Hash256,
    ) {
        debug!(
            "Updating canonical head with block at slot: {}",
            new_beacon_block.slot
        );
        let mut head = self.canonical_head.write();
        head.update(
            new_beacon_block,
            new_beacon_block_root,
            new_beacon_state,
            new_beacon_state_root,
        );
    }

    /// Returns a read-lock guarded `CheckPoint` struct for reading the head (as chosen by the
    /// fork-choice rule).
    ///
    /// It is important to note that the `beacon_state` returned may not match the present slot. It
    /// is the state as it was when the head block was recieved, which could be some slots prior to
    /// now.
    pub fn head(&self) -> RwLockReadGuard<CheckPoint> {
        self.canonical_head.read()
    }

    /// Updates the canonical `BeaconState` with the supplied state.
    ///
    /// Advances the chain forward to the present slot. This method is better than just setting
    /// state and calling `catchup_state` as it will not result in an old state being installed and
    /// then having it iteratively updated -- in such a case it's possible for another thread to
    /// find the state at an old slot.
    pub fn update_state(&self, mut state: BeaconState) -> Result<(), Error> {
        let latest_block_header = self.head().beacon_block.block_header();

        let present_slot = match self.slot_clock.present_slot() {
            Ok(Some(slot)) => slot,
            _ => return Err(Error::UnableToReadSlot),
        };

        // If required, transition the new state to the present slot.
        for _ in state.slot.as_u64()..present_slot.as_u64() {
            per_slot_processing(&mut state, &latest_block_header, &self.spec)?;
        }

        *self.state.write() = state;

        Ok(())
    }

    /// Ensures the current canonical `BeaconState` has been transitioned to match the `slot_clock`.
    pub fn catchup_state(&self) -> Result<(), Error> {
        let latest_block_header = self.head().beacon_block.block_header();

        let present_slot = match self.slot_clock.present_slot() {
            Ok(Some(slot)) => slot,
            _ => return Err(Error::UnableToReadSlot),
        };

        let mut state = self.state.write();

        // If required, transition the new state to the present slot.
        for _ in state.slot.as_u64()..present_slot.as_u64() {
            per_slot_processing(&mut *state, &latest_block_header, &self.spec)?;
        }

        Ok(())
    }

    /// Update the justified head to some new values.
    pub fn update_finalized_head(
        &self,
        new_beacon_block: BeaconBlock,
        new_beacon_block_root: Hash256,
        new_beacon_state: BeaconState,
        new_beacon_state_root: Hash256,
    ) {
        let mut finalized_head = self.finalized_head.write();
        finalized_head.update(
            new_beacon_block,
            new_beacon_block_root,
            new_beacon_state,
            new_beacon_state_root,
        );
    }

    /// Returns a read-lock guarded `CheckPoint` struct for reading the justified head (as chosen,
    /// indirectly,  by the fork-choice rule).
    pub fn finalized_head(&self) -> RwLockReadGuard<CheckPoint> {
        self.finalized_head.read()
    }

    /// Returns the validator index (if any) for the given public key.
    ///
    /// Information is retrieved from the present `beacon_state.validator_registry`.
    pub fn validator_index(&self, pubkey: &PublicKey) -> Option<usize> {
        for (i, validator) in self
            .head()
            .beacon_state
            .validator_registry
            .iter()
            .enumerate()
        {
            if validator.pubkey == *pubkey {
                return Some(i);
            }
        }
        None
    }

    /// Reads the slot clock, returns `None` if the slot is unavailable.
    ///
    /// The slot might be unavailable due to an error with the system clock, or if the present time
    /// is before genesis (i.e., a negative slot).
    ///
    /// This is distinct to `present_slot`, which simply reads the latest state. If a
    /// call to `read_slot_clock` results in a higher slot than a call to `present_slot`,
    /// `self.state` should undergo per slot processing.
    pub fn read_slot_clock(&self) -> Option<Slot> {
        match self.slot_clock.present_slot() {
            Ok(Some(some_slot)) => Some(some_slot),
            Ok(None) => None,
            _ => None,
        }
    }

    /// Returns slot of the present state.
    ///
    /// This is distinct to `read_slot_clock`, which reads from the actual system clock. If
    /// `self.state` has not been transitioned it is possible for the system clock to be on a
    /// different slot to what is returned from this call.
    pub fn present_slot(&self) -> Slot {
        self.state.read().slot
    }

    /// Returns the block proposer for a given slot.
    ///
    /// Information is read from the present `beacon_state` shuffling, so only information from the
    /// present and prior epoch is available.
    pub fn block_proposer(&self, slot: Slot) -> Result<usize, BeaconStateError> {
        self.state
            .write()
            .build_epoch_cache(RelativeEpoch::Current, &self.spec)?;

        let index = self.state.read().get_beacon_proposer_index(
            slot,
            RelativeEpoch::Current,
            &self.spec,
        )?;

        Ok(index)
    }

    /// Returns the attestation slot and shard for a given validator index.
    ///
    /// Information is read from the current state, so only information from the present and prior
    /// epoch is available.
    pub fn validator_attestion_slot_and_shard(
        &self,
        validator_index: usize,
    ) -> Result<Option<(Slot, u64)>, BeaconStateError> {
        trace!(
            "BeaconChain::validator_attestion_slot_and_shard: validator_index: {}",
            validator_index
        );
        if let Some(attestation_duty) = self
            .state
            .read()
            .get_attestation_duties(validator_index, &self.spec)?
        {
            Ok(Some((attestation_duty.slot, attestation_duty.shard)))
        } else {
            Ok(None)
        }
    }

    /// Produce an `AttestationData` that is valid for the present `slot` and given `shard`.
<<<<<<< HEAD
    pub fn produce_attestation_data(&self, shard: u64) -> Result<AttestationData, Error> {
=======
    pub fn produce_attestation(&self, shard: u64) -> Result<AttestationData, Error> {
>>>>>>> d3af95d1
        trace!("BeaconChain::produce_attestation: shard: {}", shard);
        let source_epoch = self.state.read().current_justified_epoch;
        let source_root = *self.state.read().get_block_root(
            source_epoch.start_slot(self.spec.slots_per_epoch),
            &self.spec,
        )?;

        let target_root = *self.state.read().get_block_root(
            self.state
                .read()
                .slot
                .epoch(self.spec.slots_per_epoch)
                .start_slot(self.spec.slots_per_epoch),
            &self.spec,
        )?;

        Ok(AttestationData {
            slot: self.state.read().slot,
            shard,
            beacon_block_root: self.head().beacon_block_root,
            target_root,
            crosslink_data_root: Hash256::zero(),
            previous_crosslink: Crosslink {
                epoch: self.state.read().slot.epoch(self.spec.slots_per_epoch),
                crosslink_data_root: Hash256::zero(),
            },
            source_epoch,
            source_root,
        })
    }

    /// Validate a `FreeAttestation` and either:
    ///
    /// - Create a new `Attestation`.
    /// - Aggregate it to an existing `Attestation`.
    pub fn process_free_attestation(
        &self,
        free_attestation: FreeAttestation,
    ) -> Result<AggregationOutcome, Error> {
        let aggregation_outcome = self
            .attestation_aggregator
            .write()
            .process_free_attestation(&self.state.read(), &free_attestation, &self.spec)?;

        // return if the attestation is invalid
        if !aggregation_outcome.valid {
            return Ok(aggregation_outcome);
        }

        // valid attestation, proceed with fork-choice logic
        self.fork_choice.write().add_attestation(
            free_attestation.validator_index,
            &free_attestation.data.beacon_block_root,
            &self.spec,
        )?;
        Ok(aggregation_outcome)
    }

    /// Accept some deposit and queue it for inclusion in an appropriate block.
    pub fn receive_deposit_for_inclusion(&self, deposit: Deposit) {
        // TODO: deposits are not checked for validity; check them.
        //
        // https://github.com/sigp/lighthouse/issues/276
        self.deposits_for_inclusion.write().push(deposit);
    }

    /// Return a vec of deposits suitable for inclusion in some block.
    pub fn get_deposits_for_block(&self) -> Vec<Deposit> {
        // TODO: deposits are indiscriminately included; check them for validity.
        //
        // https://github.com/sigp/lighthouse/issues/275
        self.deposits_for_inclusion.read().clone()
    }

    /// Takes a list of `Deposits` that were included in recent blocks and removes them from the
    /// inclusion queue.
    ///
    /// This ensures that `Deposits` are not included twice in successive blocks.
    pub fn set_deposits_as_included(&self, included_deposits: &[Deposit]) {
        // TODO: method does not take forks into account; consider this.
        //
        // https://github.com/sigp/lighthouse/issues/275
        let mut indices_to_delete = vec![];

        for included in included_deposits {
            for (i, for_inclusion) in self.deposits_for_inclusion.read().iter().enumerate() {
                if included == for_inclusion {
                    indices_to_delete.push(i);
                }
            }
        }

        let deposits_for_inclusion = &mut self.deposits_for_inclusion.write();
        for i in indices_to_delete {
            deposits_for_inclusion.remove(i);
        }
    }

    /// Accept some exit and queue it for inclusion in an appropriate block.
    pub fn receive_exit_for_inclusion(&self, exit: VoluntaryExit) {
        // TODO: exits are not checked for validity; check them.
        //
        // https://github.com/sigp/lighthouse/issues/276
        self.exits_for_inclusion.write().push(exit);
    }

    /// Return a vec of exits suitable for inclusion in some block.
    pub fn get_exits_for_block(&self) -> Vec<VoluntaryExit> {
        // TODO: exits are indiscriminately included; check them for validity.
        //
        // https://github.com/sigp/lighthouse/issues/275
        self.exits_for_inclusion.read().clone()
    }

    /// Takes a list of `Deposits` that were included in recent blocks and removes them from the
    /// inclusion queue.
    ///
    /// This ensures that `Deposits` are not included twice in successive blocks.
    pub fn set_exits_as_included(&self, included_exits: &[VoluntaryExit]) {
        // TODO: method does not take forks into account; consider this.
        let mut indices_to_delete = vec![];

        for included in included_exits {
            for (i, for_inclusion) in self.exits_for_inclusion.read().iter().enumerate() {
                if included == for_inclusion {
                    indices_to_delete.push(i);
                }
            }
        }

        let exits_for_inclusion = &mut self.exits_for_inclusion.write();
        for i in indices_to_delete {
            exits_for_inclusion.remove(i);
        }
    }

    /// Accept some transfer and queue it for inclusion in an appropriate block.
    pub fn receive_transfer_for_inclusion(&self, transfer: Transfer) {
        // TODO: transfers are not checked for validity; check them.
        //
        // https://github.com/sigp/lighthouse/issues/276
        self.transfers_for_inclusion.write().push(transfer);
    }

    /// Return a vec of transfers suitable for inclusion in some block.
    pub fn get_transfers_for_block(&self) -> Vec<Transfer> {
        // TODO: transfers are indiscriminately included; check them for validity.
        //
        // https://github.com/sigp/lighthouse/issues/275
        self.transfers_for_inclusion.read().clone()
    }

    /// Takes a list of `Deposits` that were included in recent blocks and removes them from the
    /// inclusion queue.
    ///
    /// This ensures that `Deposits` are not included twice in successive blocks.
    pub fn set_transfers_as_included(&self, included_transfers: &[Transfer]) {
        // TODO: method does not take forks into account; consider this.
        let mut indices_to_delete = vec![];

        for included in included_transfers {
            for (i, for_inclusion) in self.transfers_for_inclusion.read().iter().enumerate() {
                if included == for_inclusion {
                    indices_to_delete.push(i);
                }
            }
        }

        let transfers_for_inclusion = &mut self.transfers_for_inclusion.write();
        for i in indices_to_delete {
            transfers_for_inclusion.remove(i);
        }
    }

    /// Accept some proposer slashing and queue it for inclusion in an appropriate block.
    pub fn receive_proposer_slashing_for_inclusion(&self, proposer_slashing: ProposerSlashing) {
        // TODO: proposer_slashings are not checked for validity; check them.
        //
        // https://github.com/sigp/lighthouse/issues/276
        self.proposer_slashings_for_inclusion
            .write()
            .push(proposer_slashing);
    }

    /// Return a vec of proposer slashings suitable for inclusion in some block.
    pub fn get_proposer_slashings_for_block(&self) -> Vec<ProposerSlashing> {
        // TODO: proposer_slashings are indiscriminately included; check them for validity.
        //
        // https://github.com/sigp/lighthouse/issues/275
        self.proposer_slashings_for_inclusion.read().clone()
    }

    /// Takes a list of `ProposerSlashings` that were included in recent blocks and removes them
    /// from the inclusion queue.
    ///
    /// This ensures that `ProposerSlashings` are not included twice in successive blocks.
    pub fn set_proposer_slashings_as_included(
        &self,
        included_proposer_slashings: &[ProposerSlashing],
    ) {
        // TODO: method does not take forks into account; consider this.
        //
        // https://github.com/sigp/lighthouse/issues/275
        let mut indices_to_delete = vec![];

        for included in included_proposer_slashings {
            for (i, for_inclusion) in self
                .proposer_slashings_for_inclusion
                .read()
                .iter()
                .enumerate()
            {
                if included == for_inclusion {
                    indices_to_delete.push(i);
                }
            }
        }

        let proposer_slashings_for_inclusion = &mut self.proposer_slashings_for_inclusion.write();
        for i in indices_to_delete {
            proposer_slashings_for_inclusion.remove(i);
        }
    }

    /// Accept some attester slashing and queue it for inclusion in an appropriate block.
    pub fn receive_attester_slashing_for_inclusion(&self, attester_slashing: AttesterSlashing) {
        // TODO: attester_slashings are not checked for validity; check them.
        //
        // https://github.com/sigp/lighthouse/issues/276
        self.attester_slashings_for_inclusion
            .write()
            .push(attester_slashing);
    }

    /// Return a vec of attester slashings suitable for inclusion in some block.
    pub fn get_attester_slashings_for_block(&self) -> Vec<AttesterSlashing> {
        // TODO: attester_slashings are indiscriminately included; check them for validity.
        //
        // https://github.com/sigp/lighthouse/issues/275
        self.attester_slashings_for_inclusion.read().clone()
    }

    /// Takes a list of `AttesterSlashings` that were included in recent blocks and removes them
    /// from the inclusion queue.
    ///
    /// This ensures that `AttesterSlashings` are not included twice in successive blocks.
    pub fn set_attester_slashings_as_included(
        &self,
        included_attester_slashings: &[AttesterSlashing],
    ) {
        // TODO: method does not take forks into account; consider this.
        //
        // https://github.com/sigp/lighthouse/issues/275
        let mut indices_to_delete = vec![];

        for included in included_attester_slashings {
            for (i, for_inclusion) in self
                .attester_slashings_for_inclusion
                .read()
                .iter()
                .enumerate()
            {
                if included == for_inclusion {
                    indices_to_delete.push(i);
                }
            }
        }

        let attester_slashings_for_inclusion = &mut self.attester_slashings_for_inclusion.write();
        for i in indices_to_delete {
            attester_slashings_for_inclusion.remove(i);
        }
    }

    /// Returns `true` if the given block root has not been processed.
    pub fn is_new_block_root(&self, beacon_block_root: &Hash256) -> Result<bool, Error> {
        Ok(!self.block_store.exists(beacon_block_root)?)
    }

    /// Accept some block and attempt to add it to block DAG.
    ///
    /// Will accept blocks from prior slots, however it will reject any block from a future slot.
    pub fn process_block(&self, block: BeaconBlock) -> Result<BlockProcessingOutcome, Error> {
        debug!("Processing block with slot {}...", block.slot);

        let block_root = block.block_header().canonical_root();

        let present_slot = self.present_slot();

        if block.slot > present_slot {
            return Ok(BlockProcessingOutcome::InvalidBlock(
                InvalidBlock::FutureSlot {
                    present_slot,
                    block_slot: block.slot,
                },
            ));
        }

        // Load the blocks parent block from the database, returning invalid if that block is not
        // found.
        let parent_block_root = block.previous_block_root;
        let parent_block = match self.block_store.get_deserialized(&parent_block_root)? {
            Some(previous_block_root) => previous_block_root,
            None => {
                return Ok(BlockProcessingOutcome::InvalidBlock(
                    InvalidBlock::ParentUnknown,
                ));
            }
        };

        // Load the parent blocks state from the database, returning an error if it is not found.
        // It is an error because if know the parent block we should also know the parent state.
        let parent_state_root = parent_block.state_root;
        let parent_state = self
            .state_store
            .get_deserialized(&parent_state_root)?
            .ok_or_else(|| Error::DBInconsistent(format!("Missing state {}", parent_state_root)))?;

        // TODO: check the block proposer signature BEFORE doing a state transition. This will
        // significantly lower exposure surface to DoS attacks.

        // Transition the parent state to the block slot.
        let mut state = parent_state;
        let previous_block_header = parent_block.block_header();
        for _ in state.slot.as_u64()..block.slot.as_u64() {
            if let Err(e) = per_slot_processing(&mut state, &previous_block_header, &self.spec) {
                return Ok(BlockProcessingOutcome::InvalidBlock(
                    InvalidBlock::SlotProcessingError(e),
                ));
            }
        }

        // Apply the received block to its parent state (which has been transitioned into this
        // slot).
        if let Err(e) = per_block_processing(&mut state, &block, &self.spec) {
            return Ok(BlockProcessingOutcome::InvalidBlock(
                InvalidBlock::PerBlockProcessingError(e),
            ));
        }

        let state_root = state.canonical_root();

        if block.state_root != state_root {
            return Ok(BlockProcessingOutcome::InvalidBlock(
                InvalidBlock::StateRootMismatch,
            ));
        }

        // Store the block and state.
        self.block_store.put(&block_root, &ssz_encode(&block)[..])?;
        self.state_store.put(&state_root, &ssz_encode(&state)[..])?;

        // Update the inclusion queues so they aren't re-submitted.
        self.set_deposits_as_included(&block.body.deposits[..]);
        self.set_transfers_as_included(&block.body.transfers[..]);
        self.set_exits_as_included(&block.body.voluntary_exits[..]);
        self.set_proposer_slashings_as_included(&block.body.proposer_slashings[..]);
        self.set_attester_slashings_as_included(&block.body.attester_slashings[..]);

        // run the fork_choice add_block logic
        self.fork_choice
            .write()
            .add_block(&block, &block_root, &self.spec)?;

        // If the parent block was the parent_block, automatically update the canonical head.
        //
        // TODO: this is a first-in-best-dressed scenario that is not ideal; fork_choice should be
        // run instead.
        if self.head().beacon_block_root == parent_block_root {
            self.update_canonical_head(block.clone(), block_root, state.clone(), state_root);

            // Update the canonical `BeaconState`.
            self.update_state(state)?;
        }

        Ok(BlockProcessingOutcome::ValidBlock(ValidBlock::Processed))
    }

    /// Produce a new block at the present slot.
    ///
    /// The produced block will not be inherently valid, it must be signed by a block producer.
    /// Block signing is out of the scope of this function and should be done by a separate program.
    pub fn produce_block(
        &self,
        randao_reveal: Signature,
    ) -> Result<(BeaconBlock, BeaconState), BlockProductionError> {
        debug!("Producing block at slot {}...", self.state.read().slot);

        let mut state = self.state.read().clone();

        state.build_epoch_cache(RelativeEpoch::Current, &self.spec)?;

        trace!("Finding attestations for new block...");

        let attestations = self
            .attestation_aggregator
            .read()
            .get_attestations_for_state(&state, &self.spec);

        trace!(
            "Inserting {} attestation(s) into new block.",
            attestations.len()
        );

        let previous_block_root = *state
            .get_block_root(state.slot - 1, &self.spec)
            .map_err(|_| BlockProductionError::UnableToGetBlockRootFromState)?;

        let mut block = BeaconBlock {
            slot: state.slot,
            previous_block_root,
            state_root: Hash256::zero(), // Updated after the state is calculated.
            signature: self.spec.empty_signature.clone(), // To be completed by a validator.
            body: BeaconBlockBody {
                randao_reveal,
                eth1_data: Eth1Data {
                    // TODO: replace with real data
                    deposit_root: Hash256::zero(),
                    block_hash: Hash256::zero(),
                },
                proposer_slashings: self.get_proposer_slashings_for_block(),
                attester_slashings: self.get_attester_slashings_for_block(),
                attestations,
                deposits: self.get_deposits_for_block(),
                voluntary_exits: self.get_exits_for_block(),
                transfers: self.get_transfers_for_block(),
            },
        };

        trace!("BeaconChain::produce_block: updating state for new block.",);

        per_block_processing_without_verifying_block_signature(&mut state, &block, &self.spec)?;

        let state_root = state.canonical_root();

        block.state_root = state_root;

        Ok((block, state))
    }

    // TODO: Left this as is, modify later
    pub fn fork_choice(&self) -> Result<(), Error> {
        let present_head = self.finalized_head().beacon_block_root;

        let new_head = self
            .fork_choice
            .write()
            .find_head(&present_head, &self.spec)?;

        if new_head != present_head {
            let block = self
                .block_store
                .get_deserialized(&new_head)?
                .ok_or_else(|| Error::MissingBeaconBlock(new_head))?;
            let block_root = block.canonical_root();

            let state = self
                .state_store
                .get_deserialized(&block.state_root)?
                .ok_or_else(|| Error::MissingBeaconState(block.state_root))?;
            let state_root = state.canonical_root();

            self.update_canonical_head(block, block_root, state.clone(), state_root);

            // Update the canonical `BeaconState`.
            self.update_state(state)?;
        }

        Ok(())
    }

    /// Dumps the entire canonical chain, from the head to genesis to a vector for analysis.
    ///
    /// This could be a very expensive operation and should only be done in testing/analysis
    /// activities.
    pub fn chain_dump(&self) -> Result<Vec<CheckPoint>, Error> {
        let mut dump = vec![];

        let mut last_slot = CheckPoint {
            beacon_block: self.head().beacon_block.clone(),
            beacon_block_root: self.head().beacon_block_root,
            beacon_state: self.head().beacon_state.clone(),
            beacon_state_root: self.head().beacon_state_root,
        };

        dump.push(last_slot.clone());

        loop {
            let beacon_block_root = last_slot.beacon_block.previous_block_root;

            if beacon_block_root == self.spec.zero_hash {
                break; // Genesis has been reached.
            }

            let beacon_block = self
                .block_store
                .get_deserialized(&beacon_block_root)?
                .ok_or_else(|| {
                    Error::DBInconsistent(format!("Missing block {}", beacon_block_root))
                })?;
            let beacon_state_root = beacon_block.state_root;
            let beacon_state = self
                .state_store
                .get_deserialized(&beacon_state_root)?
                .ok_or_else(|| {
                    Error::DBInconsistent(format!("Missing state {}", beacon_state_root))
                })?;

            let slot = CheckPoint {
                beacon_block,
                beacon_block_root,
                beacon_state,
                beacon_state_root,
            };

            dump.push(slot.clone());
            last_slot = slot;
        }

        dump.reverse();

        Ok(dump)
    }
}

impl From<DBError> for Error {
    fn from(e: DBError) -> Error {
        Error::DBError(e.message)
    }
}

impl From<ForkChoiceError> for Error {
    fn from(e: ForkChoiceError) -> Error {
        Error::ForkChoiceError(e)
    }
}

impl From<BeaconStateError> for Error {
    fn from(e: BeaconStateError) -> Error {
        Error::BeaconStateError(e)
    }
}<|MERGE_RESOLUTION|>--- conflicted
+++ resolved
@@ -456,11 +456,7 @@
     }
 
     /// Produce an `AttestationData` that is valid for the present `slot` and given `shard`.
-<<<<<<< HEAD
     pub fn produce_attestation_data(&self, shard: u64) -> Result<AttestationData, Error> {
-=======
-    pub fn produce_attestation(&self, shard: u64) -> Result<AttestationData, Error> {
->>>>>>> d3af95d1
         trace!("BeaconChain::produce_attestation: shard: {}", shard);
         let source_epoch = self.state.read().current_justified_epoch;
         let source_root = *self.state.read().get_block_root(
