pub use crate::beacon_chain::{
    BEACON_CHAIN_DB_KEY, ETH1_CACHE_DB_KEY, FORK_CHOICE_DB_KEY, OP_POOL_DB_KEY,
};
use crate::migrate::{BlockingMigrator, Migrate, NullMigrator};
pub use crate::persisted_beacon_chain::PersistedBeaconChain;
use crate::{
    builder::{BeaconChainBuilder, Witness},
    eth1_chain::CachingEth1Backend,
    events::NullEventHandler,
    BeaconChain, BeaconChainTypes, StateSkipConfig,
};
use genesis::interop_genesis_state;
use rayon::prelude::*;
use sloggers::{null::NullLoggerBuilder, Build};
use slot_clock::TestingSlotClock;
use state_processing::per_slot_processing;
use std::borrow::Cow;
use std::collections::HashMap;
use std::sync::Arc;
use std::time::Duration;
use store::{DiskStore, MemoryStore, Store};
use tempfile::{tempdir, TempDir};
use tree_hash::TreeHash;
use types::{
<<<<<<< HEAD
    AggregateSignature, Attestation, BeaconState, ChainSpec, Domain, EthSpec, Hash256, Keypair,
    SecretKey, SelectionProof, Signature, SignedAggregateAndProof, SignedBeaconBlock, SignedRoot,
=======
    AggregateSignature, Attestation, BeaconState, BeaconStateHash, ChainSpec, Domain, EthSpec,
    Hash256, Keypair, SecretKey, Signature, SignedBeaconBlock, SignedBeaconBlockHash, SignedRoot,
>>>>>>> 91648cc2
    Slot,
};

pub use types::test_utils::generate_deterministic_keypairs;

// 4th September 2019
pub const HARNESS_GENESIS_TIME: u64 = 1_567_552_690;
// This parameter is required by a builder but not used because we use the `TestingSlotClock`.
pub const HARNESS_SLOT_TIME: Duration = Duration::from_secs(1);

pub type BaseHarnessType<TStore, TStoreMigrator, TEthSpec> = Witness<
    TStore,
    TStoreMigrator,
    TestingSlotClock,
    CachingEth1Backend<TEthSpec, TStore>,
    TEthSpec,
    NullEventHandler<TEthSpec>,
>;

pub type HarnessType<E> = BaseHarnessType<MemoryStore<E>, NullMigrator, E>;
pub type DiskHarnessType<E> = BaseHarnessType<DiskStore<E>, BlockingMigrator<DiskStore<E>>, E>;

/// Indicates how the `BeaconChainHarness` should produce blocks.
#[derive(Clone, Copy, Debug)]
pub enum BlockStrategy {
    /// Produce blocks upon the canonical head (normal case).
    OnCanonicalHead,
    /// Ignore the canonical head and produce blocks upon the block at the given slot.
    ///
    /// Useful for simulating forks.
    ForkCanonicalChainAt {
        /// The slot of the parent of the first block produced.
        previous_slot: Slot,
        /// The slot of the first block produced (must be higher than `previous_slot`.
        first_slot: Slot,
    },
}

/// Indicates how the `BeaconChainHarness` should produce attestations.
#[derive(Clone, Debug)]
pub enum AttestationStrategy {
    /// All validators attest to whichever block the `BeaconChainHarness` has produced.
    AllValidators,
    /// Only the given validators should attest. All others should fail to produce attestations.
    SomeValidators(Vec<usize>),
}

/// A testing harness which can instantiate a `BeaconChain` and populate it with blocks and
/// attestations.
///
/// Used for testing.
pub struct BeaconChainHarness<T: BeaconChainTypes> {
    pub chain: BeaconChain<T>,
    pub keypairs: Vec<Keypair>,
    pub spec: ChainSpec,
    pub data_dir: TempDir,
}

impl<E: EthSpec> BeaconChainHarness<HarnessType<E>> {
    /// Instantiate a new harness with `validator_count` initial validators.
    pub fn new(eth_spec_instance: E, keypairs: Vec<Keypair>) -> Self {
        let data_dir = tempdir().expect("should create temporary data_dir");
        let mut spec = E::default_spec();

        // Setting the target aggregators to really high means that _all_ validators in the
        // committee are required to produce an aggregate. This is overkill, however with small
        // validator counts it's the only way to be certain there is _at least one_ aggregator per
        // committee.
        spec.target_aggregators_per_committee = 1 << 32;

        let log = NullLoggerBuilder.build().expect("logger should build");

        let chain = BeaconChainBuilder::new(eth_spec_instance)
            .logger(log.clone())
            .custom_spec(spec.clone())
            .store(Arc::new(MemoryStore::open()))
            .store_migrator(NullMigrator)
            .data_dir(data_dir.path().to_path_buf())
            .genesis_state(
                interop_genesis_state::<E>(&keypairs, HARNESS_GENESIS_TIME, &spec)
                    .expect("should generate interop state"),
            )
            .expect("should build state using recent genesis")
            .dummy_eth1_backend()
            .expect("should build dummy backend")
            .null_event_handler()
            .testing_slot_clock(HARNESS_SLOT_TIME)
            .expect("should configure testing slot clock")
            .reduced_tree_fork_choice()
            .expect("should add fork choice to builder")
            .build()
            .expect("should build");

        Self {
            spec: chain.spec.clone(),
            chain,
            keypairs,
            data_dir,
        }
    }
}

impl<E: EthSpec> BeaconChainHarness<DiskHarnessType<E>> {
    /// Instantiate a new harness with `validator_count` initial validators.
    pub fn new_with_disk_store(
        eth_spec_instance: E,
        store: Arc<DiskStore<E>>,
        keypairs: Vec<Keypair>,
    ) -> Self {
        let data_dir = tempdir().expect("should create temporary data_dir");
        let spec = E::default_spec();

        let log = NullLoggerBuilder.build().expect("logger should build");

        let chain = BeaconChainBuilder::new(eth_spec_instance)
            .logger(log.clone())
            .custom_spec(spec.clone())
            .store(store.clone())
            .store_migrator(<BlockingMigrator<_> as Migrate<_, E>>::new(
                store,
                log.clone(),
            ))
            .data_dir(data_dir.path().to_path_buf())
            .genesis_state(
                interop_genesis_state::<E>(&keypairs, HARNESS_GENESIS_TIME, &spec)
                    .expect("should generate interop state"),
            )
            .expect("should build state using recent genesis")
            .dummy_eth1_backend()
            .expect("should build dummy backend")
            .null_event_handler()
            .testing_slot_clock(HARNESS_SLOT_TIME)
            .expect("should configure testing slot clock")
            .reduced_tree_fork_choice()
            .expect("should add fork choice to builder")
            .build()
            .expect("should build");

        Self {
            spec: chain.spec.clone(),
            chain,
            keypairs,
            data_dir,
        }
    }

    /// Instantiate a new harness with `validator_count` initial validators.
    pub fn resume_from_disk_store(
        eth_spec_instance: E,
        store: Arc<DiskStore<E>>,
        keypairs: Vec<Keypair>,
        data_dir: TempDir,
    ) -> Self {
        let spec = E::default_spec();

        let log = NullLoggerBuilder.build().expect("logger should build");

        let chain = BeaconChainBuilder::new(eth_spec_instance)
            .logger(log.clone())
            .custom_spec(spec)
            .store(store.clone())
            .store_migrator(<BlockingMigrator<_> as Migrate<_, E>>::new(
                store,
                log.clone(),
            ))
            .data_dir(data_dir.path().to_path_buf())
            .resume_from_db()
            .expect("should resume beacon chain from db")
            .dummy_eth1_backend()
            .expect("should build dummy backend")
            .null_event_handler()
            .testing_slot_clock(Duration::from_secs(1))
            .expect("should configure testing slot clock")
            .reduced_tree_fork_choice()
            .expect("should add fork choice to builder")
            .build()
            .expect("should build");

        Self {
            spec: chain.spec.clone(),
            chain,
            keypairs,
            data_dir,
        }
    }
}

impl<S, M, E> BeaconChainHarness<BaseHarnessType<S, M, E>>
where
    S: Store<E>,
    M: Migrate<S, E>,
    E: EthSpec,
{
    /// Advance the slot of the `BeaconChain`.
    ///
    /// Does not produce blocks or attestations.
    pub fn advance_slot(&self) {
        self.chain.slot_clock.advance_slot();
    }

    /// Extend the `BeaconChain` with some blocks and attestations. Returns the root of the
    /// last-produced block (the head of the chain).
    ///
    /// Chain will be extended by `num_blocks` blocks.
    ///
    /// The `block_strategy` dictates where the new blocks will be placed.
    ///
    /// The `attestation_strategy` dictates which validators will attest to the newly created
    /// blocks.
    pub fn extend_chain(
        &self,
        num_blocks: usize,
        block_strategy: BlockStrategy,
        attestation_strategy: AttestationStrategy,
    ) -> Hash256 {
        let mut state = {
            // Determine the slot for the first block (or skipped block).
            let state_slot = match block_strategy {
                BlockStrategy::OnCanonicalHead => {
                    self.chain.slot().expect("should have a slot") - 1
                }
                BlockStrategy::ForkCanonicalChainAt { previous_slot, .. } => previous_slot,
            };

            self.chain
                .state_at_slot(state_slot, StateSkipConfig::WithStateRoots)
                .expect("should find state for slot")
        };

        // Determine the first slot where a block should be built.
        let mut slot = match block_strategy {
            BlockStrategy::OnCanonicalHead => self.chain.slot().expect("should have a slot"),
            BlockStrategy::ForkCanonicalChainAt { first_slot, .. } => first_slot,
        };

        let mut head_block_root = None;

        for _ in 0..num_blocks {
            while self.chain.slot().expect("should have a slot") < slot {
                self.advance_slot();
            }

            let (block, new_state) = self.build_block(state.clone(), slot, block_strategy);

            let block_root = self
                .chain
                .process_block(block)
                .expect("should not error during block processing");

            self.chain.fork_choice().expect("should find head");
            head_block_root = Some(block_root);

            if slot + E::slots_per_epoch() >= self.chain.slot().expect("should get slot") {
                self.add_attestations_for_slot(&attestation_strategy, &new_state, block_root, slot);
            }

            state = new_state;
            slot += 1;
        }

        head_block_root.expect("did not produce any blocks")
    }

    /// Returns current canonical head slot
    pub fn get_chain_slot(&self) -> Slot {
        self.chain.slot().unwrap()
    }

    /// Returns current canonical head state
    pub fn get_head_state(&self) -> BeaconState<E> {
        self.chain.head().unwrap().beacon_state
    }

    /// Adds a single block (synchronously) onto either the canonical chain (block_strategy ==
    /// OnCanonicalHead) or a fork (block_strategy == ForkCanonicalChainAt).
    pub fn add_block(
        &self,
        state: &BeaconState<E>,
        block_strategy: BlockStrategy,
        slot: Slot,
        validators: &[usize],
    ) -> (SignedBeaconBlockHash, BeaconState<E>) {
        while self.chain.slot().expect("should have a slot") < slot {
            self.advance_slot();
        }

        let (block, new_state) = self.build_block(state.clone(), slot, block_strategy);

        let block_root = self
            .chain
            .process_block(block)
            .expect("should not error during block processing");

        self.chain.fork_choice().expect("should find head");

        let attestation_strategy = AttestationStrategy::SomeValidators(validators.to_vec());
        self.add_free_attestations(&attestation_strategy, &new_state, block_root, slot);
        (block_root.into(), new_state)
    }

    /// `add_block()` repeated `num_blocks` times.
    pub fn add_blocks(
        &self,
        mut state: BeaconState<E>,
        mut slot: Slot,
        num_blocks: usize,
        attesting_validators: &[usize],
        block_strategy: BlockStrategy,
    ) -> (
        HashMap<Slot, SignedBeaconBlockHash>,
        HashMap<Slot, BeaconStateHash>,
        Slot,
        SignedBeaconBlockHash,
        BeaconState<E>,
    ) {
        let mut blocks: HashMap<Slot, SignedBeaconBlockHash> = HashMap::with_capacity(num_blocks);
        let mut states: HashMap<Slot, BeaconStateHash> = HashMap::with_capacity(num_blocks);
        for _ in 0..num_blocks {
            let (new_root_hash, new_state) =
                self.add_block(&state, block_strategy, slot, attesting_validators);
            blocks.insert(slot, new_root_hash);
            states.insert(slot, new_state.tree_hash_root().into());
            state = new_state;
            slot += 1;
        }
        let head_hash = blocks[&(slot - 1)];
        (blocks, states, slot, head_hash, state)
    }

    /// A wrapper on `add_blocks()` to avoid passing enums explicitly.
    pub fn add_canonical_chain_blocks(
        &self,
        state: BeaconState<E>,
        slot: Slot,
        num_blocks: usize,
        attesting_validators: &[usize],
    ) -> (
        HashMap<Slot, SignedBeaconBlockHash>,
        HashMap<Slot, BeaconStateHash>,
        Slot,
        SignedBeaconBlockHash,
        BeaconState<E>,
    ) {
        let block_strategy = BlockStrategy::OnCanonicalHead;
        self.add_blocks(
            state,
            slot,
            num_blocks,
            attesting_validators,
            block_strategy,
        )
    }

    /// A wrapper on `add_blocks()` to avoid passing enums explicitly.
    pub fn add_stray_blocks(
        &self,
        state: BeaconState<E>,
        slot: Slot,
        num_blocks: usize,
        attesting_validators: &[usize],
    ) -> (
        HashMap<Slot, SignedBeaconBlockHash>,
        HashMap<Slot, BeaconStateHash>,
        Slot,
        SignedBeaconBlockHash,
        BeaconState<E>,
    ) {
        let block_strategy = BlockStrategy::ForkCanonicalChainAt {
            previous_slot: slot,
            first_slot: slot + 2,
        };
        self.add_blocks(
            state,
            slot + 2,
            num_blocks,
            attesting_validators,
            block_strategy,
        )
    }

    /// Returns a newly created block, signed by the proposer for the given slot.
    fn build_block(
        &self,
        mut state: BeaconState<E>,
        slot: Slot,
        block_strategy: BlockStrategy,
    ) -> (SignedBeaconBlock<E>, BeaconState<E>) {
        if slot < state.slot {
            panic!("produce slot cannot be prior to the state slot");
        }

        while state.slot < slot {
            per_slot_processing(&mut state, None, &self.spec)
                .expect("should be able to advance state to slot");
        }

        state
            .build_all_caches(&self.spec)
            .expect("should build caches");

        let proposer_index = match block_strategy {
            BlockStrategy::OnCanonicalHead => self
                .chain
                .block_proposer(slot)
                .expect("should get block proposer from chain"),
            _ => state
                .get_beacon_proposer_index(slot, &self.spec)
                .expect("should get block proposer from state"),
        };

        let sk = &self.keypairs[proposer_index].sk;
        let fork = &state.fork.clone();

        let randao_reveal = {
            let epoch = slot.epoch(E::slots_per_epoch());
            let domain =
                self.spec
                    .get_domain(epoch, Domain::Randao, fork, state.genesis_validators_root);
            let message = epoch.signing_root(domain);
            Signature::new(message.as_bytes(), sk)
        };

        let (block, state) = self
            .chain
            .produce_block_on_state(state, slot, randao_reveal)
            .expect("should produce block");

        let signed_block = block.sign(sk, &state.fork, state.genesis_validators_root, &self.spec);

        (signed_block, state)
    }

<<<<<<< HEAD
=======
    /// Adds attestations to the `BeaconChain` operations pool and fork choice.
    ///
    /// The `attestation_strategy` dictates which validators should attest.
    fn add_free_attestations(
        &self,
        attestation_strategy: &AttestationStrategy,
        state: &BeaconState<E>,
        head_block_root: Hash256,
        head_block_slot: Slot,
    ) {
        self.get_free_attestations(
            attestation_strategy,
            state,
            head_block_root,
            head_block_slot,
        )
        .into_iter()
        .for_each(|attestation| {
            match self
                .chain
                .process_attestation(attestation, AttestationType::Aggregated)
                .expect("should not error during attestation processing")
            {
                // PastEpoch can occur if we fork over several epochs
                AttestationProcessingOutcome::Processed
                | AttestationProcessingOutcome::PastEpoch { .. } => (),
                other => panic!("did not successfully process attestation: {:?}", other),
            }
        });
    }

>>>>>>> 91648cc2
    /// Generates a `Vec<Attestation>` for some attestation strategy and head_block.
    pub fn add_attestations_for_slot(
        &self,
        attestation_strategy: &AttestationStrategy,
        state: &BeaconState<E>,
        head_block_root: Hash256,
        head_block_slot: Slot,
    ) {
        let spec = &self.spec;
        let fork = &state.fork;

        let attesting_validators: Vec<usize> = match attestation_strategy {
            AttestationStrategy::AllValidators => (0..self.keypairs.len()).collect(),
            AttestationStrategy::SomeValidators(vec) => vec.clone(),
        };

        state
            .get_beacon_committees_at_slot(state.slot)
            .expect("should get committees")
            .iter()
            .for_each(|bc| {
                let attestations: Vec<Attestation<E>> = bc
                    .committee
                    .par_iter()
                    .enumerate()
                    .filter_map(|(i, validator_index)| {
                        if !attesting_validators.contains(validator_index) {
                            return None
                        }
                        let mut attestation = self
                            .chain
                            .produce_attestation_for_block(
                                head_block_slot,
                                bc.index,
                                head_block_root,
                                Cow::Borrowed(state),
                            )
                            .expect("should produce attestation");

                        attestation
                            .aggregation_bits
                            .set(i, true)
                            .expect("should be able to set aggregation bits");

                        attestation.signature = {
                            let domain = spec.get_domain(
                                attestation.data.target.epoch,
                                Domain::BeaconAttester,
                                fork,
                                state.genesis_validators_root,
                            );

                            let message = attestation.data.signing_root(domain);

                            let mut agg_sig = AggregateSignature::new();

                            agg_sig.add(&Signature::new(
                                message.as_bytes(),
                                self.get_sk(*validator_index),
                            ));

                            agg_sig
                        };

                        self.chain
                            .verify_unaggregated_attestation_for_gossip(attestation.clone())
                            .expect("should not error during attestation processing")
                            .add_to_pool(&self.chain)
                            .expect("should add attestation to naive pool");

                        Some(attestation)
                    })
                    .collect();

                if let Some(attestation) = attestations.first() {
                    let aggregator_index = bc.committee
                        .iter()
                        .find(|&validator_index| {
                            let selection_proof = SelectionProof::new::<E>(
                                state.slot,
                                self.get_sk(*validator_index),
                                fork,
                                state.genesis_validators_root,
                                spec,
                            );

                            selection_proof.is_aggregator(bc.committee.len(), &self.spec)
                        })
                        .copied()
                        .expect(&format!(
                            "Committee {} at slot {} with {} attesting validators does not have any aggregators",
                            bc.index, state.slot, bc.committee.len()
                        ));

                    // If the chain is able to produce an aggregate, use that. Otherwise, build an
                    // aggregate locally.
                    let aggregate = self
                        .chain
                        .get_aggregated_attestation(&attestation.data)
                        .expect("should not error whilst finding aggregate")
                        .unwrap_or_else(|| {
                            attestations.iter().skip(1).fold(attestation.clone(), |mut agg, att| {
                                agg.aggregate(att);
                                agg
                            })
                        });

                    let signed_aggregate = SignedAggregateAndProof::from_aggregate(
                        aggregator_index as u64,
                        aggregate,
                        self.get_sk(aggregator_index),
                        fork,
                        state.genesis_validators_root,
                        spec,
                    );

                    self.chain
                        .verify_aggregated_attestation_for_gossip(signed_aggregate)
                        .expect("should not error during attestation processing")
                        .add_to_pool(&self.chain)
                        .expect("should add attestation to naive aggregation pool")
                        .add_to_fork_choice(&self.chain)
                        .expect("should add attestation to fork choice");

                }
            });
    }
    /// Creates two forks:
    ///
    ///  - The "honest" fork: created by the `honest_validators` who have built `honest_fork_blocks`
    /// on the head
    ///  - The "faulty" fork: created by the `faulty_validators` who skipped a slot and
    /// then built `faulty_fork_blocks`.
    ///
    /// Returns `(honest_head, faulty_head)`, the roots of the blocks at the top of each chain.
    pub fn generate_two_forks_by_skipping_a_block(
        &self,
        honest_validators: &[usize],
        faulty_validators: &[usize],
        honest_fork_blocks: usize,
        faulty_fork_blocks: usize,
    ) -> (Hash256, Hash256) {
        let initial_head_slot = self
            .chain
            .head()
            .expect("should get head")
            .beacon_block
            .slot();

        // Move to the next slot so we may produce some more blocks on the head.
        self.advance_slot();

        // Extend the chain with blocks where only honest validators agree.
        let honest_head = self.extend_chain(
            honest_fork_blocks,
            BlockStrategy::OnCanonicalHead,
            AttestationStrategy::SomeValidators(honest_validators.to_vec()),
        );

        // Go back to the last block where all agreed, and build blocks upon it where only faulty nodes
        // agree.
        let faulty_head = self.extend_chain(
            faulty_fork_blocks,
            BlockStrategy::ForkCanonicalChainAt {
                previous_slot: initial_head_slot,
                // `initial_head_slot + 2` means one slot is skipped.
                first_slot: initial_head_slot + 2,
            },
            AttestationStrategy::SomeValidators(faulty_validators.to_vec()),
        );

        assert!(honest_head != faulty_head, "forks should be distinct");

        (honest_head, faulty_head)
    }

    /// Returns the secret key for the given validator index.
    fn get_sk(&self, validator_index: usize) -> &SecretKey {
        &self.keypairs[validator_index].sk
    }
}<|MERGE_RESOLUTION|>--- conflicted
+++ resolved
@@ -22,14 +22,9 @@
 use tempfile::{tempdir, TempDir};
 use tree_hash::TreeHash;
 use types::{
-<<<<<<< HEAD
-    AggregateSignature, Attestation, BeaconState, ChainSpec, Domain, EthSpec, Hash256, Keypair,
-    SecretKey, SelectionProof, Signature, SignedAggregateAndProof, SignedBeaconBlock, SignedRoot,
-=======
     AggregateSignature, Attestation, BeaconState, BeaconStateHash, ChainSpec, Domain, EthSpec,
-    Hash256, Keypair, SecretKey, Signature, SignedBeaconBlock, SignedBeaconBlockHash, SignedRoot,
->>>>>>> 91648cc2
-    Slot,
+    Hash256, Keypair, SecretKey, SelectionProof, Signature, SignedAggregateAndProof,
+    SignedBeaconBlock, SignedBeaconBlockHash, SignedRoot, Slot,
 };
 
 pub use types::test_utils::generate_deterministic_keypairs;
@@ -325,7 +320,7 @@
         self.chain.fork_choice().expect("should find head");
 
         let attestation_strategy = AttestationStrategy::SomeValidators(validators.to_vec());
-        self.add_free_attestations(&attestation_strategy, &new_state, block_root, slot);
+        self.add_attestations_for_slot(&attestation_strategy, &new_state, block_root, slot);
         (block_root.into(), new_state)
     }
 
@@ -461,40 +456,6 @@
         (signed_block, state)
     }
 
-<<<<<<< HEAD
-=======
-    /// Adds attestations to the `BeaconChain` operations pool and fork choice.
-    ///
-    /// The `attestation_strategy` dictates which validators should attest.
-    fn add_free_attestations(
-        &self,
-        attestation_strategy: &AttestationStrategy,
-        state: &BeaconState<E>,
-        head_block_root: Hash256,
-        head_block_slot: Slot,
-    ) {
-        self.get_free_attestations(
-            attestation_strategy,
-            state,
-            head_block_root,
-            head_block_slot,
-        )
-        .into_iter()
-        .for_each(|attestation| {
-            match self
-                .chain
-                .process_attestation(attestation, AttestationType::Aggregated)
-                .expect("should not error during attestation processing")
-            {
-                // PastEpoch can occur if we fork over several epochs
-                AttestationProcessingOutcome::Processed
-                | AttestationProcessingOutcome::PastEpoch { .. } => (),
-                other => panic!("did not successfully process attestation: {:?}", other),
-            }
-        });
-    }
-
->>>>>>> 91648cc2
     /// Generates a `Vec<Attestation>` for some attestation strategy and head_block.
     pub fn add_attestations_for_slot(
         &self,
@@ -581,7 +542,7 @@
                                 spec,
                             );
 
-                            selection_proof.is_aggregator(bc.committee.len(), &self.spec)
+                            selection_proof.is_aggregator(bc.committee.len(), spec).unwrap_or(false)
                         })
                         .copied()
                         .expect(&format!(
