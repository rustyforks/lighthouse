[package]
name = "network"
version = "0.1.0"
authors = ["Age Manning <Age@AgeManning.com>"]
edition = "2018"

[dev-dependencies]
sloggers = "0.3.4"

[dependencies]
beacon_chain =  { path = "../beacon_chain" }
store =  { path = "../store" }
eth2-libp2p =  { path = "../eth2-libp2p" }
types = { path = "../../eth2/types" }
slog = { version = "2.5.2", features = ["max_level_trace"] }
hex = "0.3"
eth2_ssz = "0.1.2"
tree_hash = "0.1.0"
futures = "0.1.29"
error-chain = "0.12.1"
tokio = "0.1.22"
parking_lot = "0.9.0"
<<<<<<< HEAD
smallvec = "0.6.10"
state_processing = { path = "../../eth2/state_processing" }
bls = { path = "../../eth2/utils/bls" }
=======
smallvec = "0.6.11"
>>>>>>> 24e941d1
<|MERGE_RESOLUTION|>--- conflicted
+++ resolved
@@ -20,10 +20,6 @@
 error-chain = "0.12.1"
 tokio = "0.1.22"
 parking_lot = "0.9.0"
-<<<<<<< HEAD
-smallvec = "0.6.10"
+smallvec = "0.6.11"
 state_processing = { path = "../../eth2/state_processing" }
-bls = { path = "../../eth2/utils/bls" }
-=======
-smallvec = "0.6.11"
->>>>>>> 24e941d1
+bls = { path = "../../eth2/utils/bls" }